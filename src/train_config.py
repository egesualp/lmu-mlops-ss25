<<<<<<< HEAD
=======
import torch
from torch.utils.data import DataLoader
from torch import nn, optim
from model import Classifier
from data import MyDataset
>>>>>>> 3f52dec6
import random
import numpy as np
import torch
import typer
from omegaconf import OmegaConf
from torch import nn, optim
from torch.utils.data import DataLoader
import wandb
import hydra
import os
from omegaconf import DictConfig, OmegaConf

from data import MyDataset
from model import Classifier

<<<<<<< HEAD
app = typer.Typer()

def train(
    data_dir: str,
    max_rows: int,
    batch_size: int,
    epochs: int,
    lr: float,
    seed: int,
    experiment_name: str
) -> None:
=======
@hydra.main(config_path="../conf", config_name="config")
def train(cfg: DictConfig):
>>>>>>> 3f52dec6
    """
    Train a text classification model.
    """
    experiment_name = cfg.experiment_name
    data_dir = cfg.data.data_dir
    max_rows = cfg.data.max_rows
    batch_size = cfg.batch_size
    epochs = cfg.epochs
    lr = cfg.model.lr
    seed = cfg.seed
    pretrained_model = cfg.model.pretrained_model
    dropout = cfg.model.dropout



    wandb.init(
        project=experiment_name,
        config={
            "data_dir": data_dir,
            "max_rows": max_rows,
            "batch_size": batch_size,
            "epochs": epochs,
            "lr": lr,
            "seed": seed,
<<<<<<< HEAD
=======
            "pretrained_model": pretrained_model,
            "dropout": dropout,
>>>>>>> 3f52dec6
        },
    )

    # Seed everything for reproducibility
    random.seed(seed)
    np.random.seed(seed)
    torch.manual_seed(seed)
    torch.cuda.manual_seed_all(seed)
    torch.backends.cudnn.deterministic = True
    torch.backends.cudnn.benchmark = False

    dataset = MyDataset(data_dir, max_rows)
    dataloader = DataLoader(dataset, batch_size=batch_size, shuffle=True)

    # Pass pretrained_model and dropout to your Classifier
    model = Classifier(pretrained_model_name=pretrained_model, dropout=dropout)
    device = torch.device("cuda" if torch.cuda.is_available() else "cpu")
    model.to(device)

    criterion = nn.CrossEntropyLoss()
    optimizer = optim.Adam(model.parameters(), lr=lr)

    wandb.watch(model, log="all", log_freq=10)

    print("Training started...")
    model.train()

    for epoch in range(epochs):
        print(f"Epoch {epoch + 1}/{epochs}")
        running_loss = 0.0

        for batch in dataloader:
            texts = batch["text"]
            labels = batch["label"].to(device)

            optimizer.zero_grad()
            outputs = model(texts).to(device)

            loss = criterion(outputs, labels)
            loss.backward()
            optimizer.step()

            running_loss += loss.item()

<<<<<<< HEAD
        print(f"Epoch {epoch + 1}, Loss: {running_loss / len(dataloader):.4f}")
        wandb.log({"epoch": epoch + 1, "loss": running_loss})
=======
        avg_loss = running_loss / len(dataloader)
        print(f"Epoch {epoch+1}, Loss: {avg_loss:.4f}")
        wandb.log({"epoch": epoch + 1, "loss": avg_loss})
>>>>>>> 3f52dec6

    print("Training complete.")

    torch.save(model.state_dict(), "models/model.pt")
    wandb.save("model.pt", policy="now")

<<<<<<< HEAD
@app.command()
def train_config(
    config_file: str = typer.Argument("conf/config.yaml", help="Path to YAML config")
) -> None:
    """
    Run training using a config YAML file.
    """
    config = OmegaConf.load(config_file)
    train(
        config.data.data_dir,
        config.data.max_rows,
        config.batch_size,
        config.epochs,
        config.model.lr,
        config.seed,
        config.experiment_name,
    )

if __name__ == "__main__":
    app()
=======

if __name__ == "__main__":
    config = OmegaConf.load("conf/config.yaml")
    train()
>>>>>>> 3f52dec6
<|MERGE_RESOLUTION|>--- conflicted
+++ resolved
@@ -1,11 +1,8 @@
-<<<<<<< HEAD
-=======
 import torch
 from torch.utils.data import DataLoader
 from torch import nn, optim
 from model import Classifier
 from data import MyDataset
->>>>>>> 3f52dec6
 import random
 import numpy as np
 import torch
@@ -21,22 +18,8 @@
 from data import MyDataset
 from model import Classifier
 
-<<<<<<< HEAD
-app = typer.Typer()
-
-def train(
-    data_dir: str,
-    max_rows: int,
-    batch_size: int,
-    epochs: int,
-    lr: float,
-    seed: int,
-    experiment_name: str
-) -> None:
-=======
 @hydra.main(config_path="../conf", config_name="config")
 def train(cfg: DictConfig):
->>>>>>> 3f52dec6
     """
     Train a text classification model.
     """
@@ -61,11 +44,8 @@
             "epochs": epochs,
             "lr": lr,
             "seed": seed,
-<<<<<<< HEAD
-=======
             "pretrained_model": pretrained_model,
             "dropout": dropout,
->>>>>>> 3f52dec6
         },
     )
 
@@ -110,44 +90,16 @@
 
             running_loss += loss.item()
 
-<<<<<<< HEAD
-        print(f"Epoch {epoch + 1}, Loss: {running_loss / len(dataloader):.4f}")
-        wandb.log({"epoch": epoch + 1, "loss": running_loss})
-=======
         avg_loss = running_loss / len(dataloader)
         print(f"Epoch {epoch+1}, Loss: {avg_loss:.4f}")
         wandb.log({"epoch": epoch + 1, "loss": avg_loss})
->>>>>>> 3f52dec6
 
     print("Training complete.")
 
     torch.save(model.state_dict(), "models/model.pt")
     wandb.save("model.pt", policy="now")
 
-<<<<<<< HEAD
-@app.command()
-def train_config(
-    config_file: str = typer.Argument("conf/config.yaml", help="Path to YAML config")
-) -> None:
-    """
-    Run training using a config YAML file.
-    """
-    config = OmegaConf.load(config_file)
-    train(
-        config.data.data_dir,
-        config.data.max_rows,
-        config.batch_size,
-        config.epochs,
-        config.model.lr,
-        config.seed,
-        config.experiment_name,
-    )
-
-if __name__ == "__main__":
-    app()
-=======
 
 if __name__ == "__main__":
     config = OmegaConf.load("conf/config.yaml")
-    train()
->>>>>>> 3f52dec6
+    train()